--- conflicted
+++ resolved
@@ -3,17 +3,8 @@
 # See https://fly.io/docs/reference/configuration/ for information about how to use this file.
 #
 
-<<<<<<< HEAD
-app = "flow-forecaster"
-primary_region = "gru"
-
-[env]
-  # DATABASE_URL is set as a secret (flyctl secrets set DATABASE_URL=...)
-  # Don't define it here or it will override the PostgreSQL connection
-=======
 app = 'flow-forecaster'
 primary_region = 'gru'
->>>>>>> 6e9a8870
 
 [build]
 
